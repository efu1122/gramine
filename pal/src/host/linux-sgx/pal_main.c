--- conflicted
+++ resolved
@@ -807,7 +807,6 @@
         ocall_exit(1, /*is_exitgroup=*/true);
     }
 
-<<<<<<< HEAD
     /* TODO: temporarily allow old CPUs (that don't have EXINFO for #PF and #GP memory faults)
      *       to deliver memory faults instead of terminating; remove this in future */
     ret = toml_bool_in(g_pal_public_state.manifest_root,
@@ -831,7 +830,7 @@
     }
     /* `- 1` is because we have the main thread that already uses one TCS */
     g_unused_tcs_pages_num = thread_num_int64 - 1;
-=======
+
     size_t edmm_heap_prealloc_size_manifest;
     ret = toml_sizestring_in(g_pal_public_state.manifest_root, "sgx.edmm_heap_prealloc_size",
                              /*defaultval=*/0, &edmm_heap_prealloc_size_manifest);
@@ -845,7 +844,6 @@
                    edmm_heap_prealloc_size_manifest, g_pal_linuxsgx_state.edmm_heap_prealloc_size);
         ocall_exit(1, /*is_exitgroup=*/true);
     }
->>>>>>> 4c09026b
 
     int64_t rpc_thread_num;
     ret = toml_int_in(g_pal_public_state.manifest_root, "sgx.insecure__rpc_thread_num",
