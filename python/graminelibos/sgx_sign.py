--- conflicted
+++ resolved
@@ -527,14 +527,8 @@
     attr = {
         'enclave_size': parse_size(manifest_sgx['enclave_size']),
         'edmm_enable': manifest_sgx.get('edmm_enable', False),
-<<<<<<< HEAD
         'max_threads': manifest_sgx['max_threads'],
-=======
         'edmm_heap_prealloc_size': parse_size(manifest_sgx['edmm_heap_prealloc_size']),
-        'max_threads': manifest_sgx.get('max_threads', manifest_sgx.get('thread_num')),
-        'isv_prod_id': manifest_sgx['isvprodid'],
-        'isv_svn': manifest_sgx['isvsvn'],
->>>>>>> 4c09026b
     }
 
     if not attr['edmm_enable'] and attr['edmm_heap_prealloc_size'] > 0:
@@ -542,23 +536,11 @@
                         "'sgx.edmm_enable'!")
 
     if verbose:
-<<<<<<< HEAD
         print('Attributes (required for enclave measurement):')
         print(f'    size:        {attr["enclave_size"]:#x}')
         print(f'    edmm:        {attr["edmm_enable"]}')
         print(f'    max_threads: {attr["max_threads"]}')
-=======
-        print('Attributes:')
-        print(f'    size:                    {attr["enclave_size"]:#x}')
-        print(f'    edmm:                    {attr["edmm_enable"]}')
         print(f'    edmm_heap_prealloc_size: {attr["edmm_heap_prealloc_size"]:#x}')
-        print(f'    max_threads:             {attr["max_threads"]}')
-        print(f'    isv_prod_id:             {attr["isv_prod_id"]}')
-        print(f'    isv_svn:                 {attr["isv_svn"]}')
-        print(f'    attr.flags:              {attr["flags"]:#x}')
-        print(f'    attr.xfrm:               {attr["xfrms"]:#x}')
-        print(f'    misc_select:             {attr["misc_select"]:#x}')
->>>>>>> 4c09026b
 
         print('SGX remote attestation:')
         attestation_type = manifest_sgx.get('remote_attestation', 'none')
